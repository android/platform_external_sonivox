/*----------------------------------------------------------------------------
 *
 * File:
 * eas_public.c
 *
 * Contents and purpose:
 * Contains EAS library public interface
 *
 * Copyright Sonic Network Inc. 2004

 * Licensed under the Apache License, Version 2.0 (the "License");
 * you may not use this file except in compliance with the License.
 * You may obtain a copy of the License at
 *
 *      http://www.apache.org/licenses/LICENSE-2.0
 *
 * Unless required by applicable law or agreed to in writing, software
 * distributed under the License is distributed on an "AS IS" BASIS,
 * WITHOUT WARRANTIES OR CONDITIONS OF ANY KIND, either express or implied.
 * See the License for the specific language governing permissions and
 * limitations under the License.
 *
 *----------------------------------------------------------------------------
 * Revision Control:
 *   $Revision: 842 $
 *   $Date: 2007-08-23 14:32:31 -0700 (Thu, 23 Aug 2007) $
 *----------------------------------------------------------------------------
*/

#define LOG_TAG "Sonivox"
#include "log/log.h"

#include "eas_synthcfg.h"
#include "eas.h"
#include "eas_config.h"
#include "eas_host.h"
#include "eas_report.h"
#include "eas_data.h"
#include "eas_parser.h"
#include "eas_pcm.h"
#include "eas_midi.h"
#include "eas_mixer.h"
#include "eas_build.h"
#include "eas_vm_protos.h"
#include "eas_math.h"

#ifdef JET_INTERFACE
#include "jet_data.h"
#endif

#ifdef DLS_SYNTHESIZER
#include "eas_mdls.h"
#endif

/* number of events to parse before calling EAS_HWYield function */
#define YIELD_EVENT_COUNT       10

/*----------------------------------------------------------------------------
 * easLibConfig
 *
 * This structure is available through the EAS public interface to allow
 * the user to check the configuration of the library.
 *----------------------------------------------------------------------------
*/
static const S_EAS_LIB_CONFIG easLibConfig =
{
    LIB_VERSION,
#ifdef _CHECKED_BUILD
    EAS_TRUE,
#else
    EAS_FALSE,
#endif
    MAX_SYNTH_VOICES,
    NUM_OUTPUT_CHANNELS,
    _OUTPUT_SAMPLE_RATE,
    BUFFER_SIZE_IN_MONO_SAMPLES,
#ifdef _FILTER_ENABLED
    EAS_TRUE,
#else
    EAS_FALSE,
#endif
    _BUILD_TIME_,
    _BUILD_VERSION_
};

/* local prototypes */
static EAS_RESULT EAS_ParseEvents (S_EAS_DATA *pEASData, S_EAS_STREAM *pStream, EAS_U32 endTime, EAS_INT parseMode);

/*----------------------------------------------------------------------------
 * EAS_SetStreamParameter
 *----------------------------------------------------------------------------
 * Sets the specified parameter in the stream. Allows access to
 * customizable settings within the individual file parsers.
 *----------------------------------------------------------------------------
 * pEASData         - pointer to EAS persistent data object
 * pStream          - stream handle
 * param            - enumerated parameter (see eas_parser.h)
 * value            - new value
 *----------------------------------------------------------------------------
*/
EAS_RESULT EAS_SetStreamParameter (S_EAS_DATA *pEASData, EAS_HANDLE pStream, EAS_I32 param, EAS_I32 value)
{
    S_FILE_PARSER_INTERFACE *pParserModule;

    pParserModule = (S_FILE_PARSER_INTERFACE*) pStream->pParserModule;
    if (pParserModule->pfSetData)
        return (*pParserModule->pfSetData)(pEASData, pStream->handle, param, value);
    return EAS_ERROR_FEATURE_NOT_AVAILABLE;
}

/*----------------------------------------------------------------------------
 * EAS_GetStreamParameter
 *----------------------------------------------------------------------------
 * Sets the specified parameter in the stream. Allows access to
 * customizable settings within the individual file parsers.
 *----------------------------------------------------------------------------
 * pEASData         - pointer to EAS persistent data object
 * pStream          - stream handle
 * param            - enumerated parameter (see eas_parser.h)
 * pValue           - pointer to variable to receive current setting
 *----------------------------------------------------------------------------
*/
EAS_RESULT EAS_GetStreamParameter (S_EAS_DATA *pEASData, EAS_HANDLE pStream, EAS_I32 param, EAS_I32 *pValue)
{
    S_FILE_PARSER_INTERFACE *pParserModule;

    pParserModule = (S_FILE_PARSER_INTERFACE*) pStream->pParserModule;
    if (pParserModule->pfGetData)
        return (*pParserModule->pfGetData)(pEASData, pStream->handle, param, pValue);
    return EAS_ERROR_FEATURE_NOT_AVAILABLE;
}

/*----------------------------------------------------------------------------
 * EAS_StreamReady()
 *----------------------------------------------------------------------------
 * This routine sets common parameters like transpose, volume, etc.
 * First, it attempts to use the parser EAS_SetStreamParameter interface. If that
 * fails, it attempts to get the synth handle from the parser and
 * set the parameter directly on the synth. This eliminates duplicate
 * code in the parser.
 *----------------------------------------------------------------------------
*/
EAS_BOOL EAS_StreamReady (S_EAS_DATA *pEASData, EAS_HANDLE pStream)
{
    S_FILE_PARSER_INTERFACE *pParserModule;
    EAS_STATE state;

    pParserModule = (S_FILE_PARSER_INTERFACE*) pStream->pParserModule;
    if (pParserModule->pfState(pEASData, pStream->handle, &state) != EAS_SUCCESS)
        return EAS_FALSE;
    return (state < EAS_STATE_OPEN);
}

/*----------------------------------------------------------------------------
 * EAS_IntSetStrmParam()
 *----------------------------------------------------------------------------
 * This routine sets common parameters like transpose, volume, etc.
 * First, it attempts to use the parser EAS_SetStreamParameter interface. If that
 * fails, it attempts to get the synth handle from the parser and
 * set the parameter directly on the synth. This eliminates duplicate
 * code in the parser.
 *----------------------------------------------------------------------------
*/
EAS_RESULT EAS_IntSetStrmParam (S_EAS_DATA *pEASData, EAS_HANDLE pStream, EAS_INT param, EAS_I32 value)
{
    S_SYNTH *pSynth;

    /* try to set the parameter using stream interface */
    if (EAS_SetStreamParameter(pEASData, pStream, param, value) == EAS_SUCCESS)
        return EAS_SUCCESS;

    /* get a pointer to the synth object and set it directly */
    /*lint -e{740} we are cheating by passing a pointer through this interface */
    if (EAS_GetStreamParameter(pEASData, pStream, PARSER_DATA_SYNTH_HANDLE, (EAS_I32*) &pSynth) != EAS_SUCCESS)
        return EAS_ERROR_INVALID_PARAMETER;

    if (pSynth == NULL)
        return EAS_ERROR_INVALID_PARAMETER;

    switch (param)
    {

#ifdef DLS_SYNTHESIZER
        case PARSER_DATA_DLS_COLLECTION:
            {
                EAS_RESULT result = VMSetDLSLib(pSynth, (EAS_DLSLIB_HANDLE) value);
                if (result == EAS_SUCCESS)
                {
                    DLSAddRef((S_DLS*) value);
                    VMInitializeAllChannels(pEASData->pVoiceMgr, pSynth);
                }
                return result;
            }
#endif

        case PARSER_DATA_EAS_LIBRARY:
            return VMSetEASLib(pSynth, (EAS_SNDLIB_HANDLE) value);

        case PARSER_DATA_POLYPHONY:
            return VMSetPolyphony(pEASData->pVoiceMgr, pSynth, value);

        case PARSER_DATA_PRIORITY:
            return VMSetPriority(pEASData->pVoiceMgr, pSynth, value);

        case PARSER_DATA_TRANSPOSITION:
            VMSetTranposition(pSynth, value);
            break;

        case PARSER_DATA_VOLUME:
            VMSetVolume(pSynth, (EAS_U16) value);
            break;

        default:
            { /* dpp: EAS_ReportEx(_EAS_SEVERITY_ERROR, "Invalid paramter %d in call to EAS_IntSetStrmParam", param); */ }
            return EAS_ERROR_INVALID_PARAMETER;
    }

    return EAS_SUCCESS;
}

/*----------------------------------------------------------------------------
 * EAS_IntGetStrmParam()
 *----------------------------------------------------------------------------
 * This routine gets common parameters like transpose, volume, etc.
 * First, it attempts to use the parser EAS_GetStreamParameter interface. If that
 * fails, it attempts to get the synth handle from the parser and
 * get the parameter directly on the synth.
 *----------------------------------------------------------------------------
*/
EAS_RESULT EAS_IntGetStrmParam (S_EAS_DATA *pEASData, EAS_HANDLE pStream, EAS_INT param, EAS_I32 *pValue)
{
    S_SYNTH *pSynth;

    /* try to set the parameter */
    if (EAS_GetStreamParameter(pEASData, pStream, param, pValue) == EAS_SUCCESS)
        return EAS_SUCCESS;

    /* get a pointer to the synth object and retrieve data directly */
    /*lint -e{740} we are cheating by passing a pointer through this interface */
    if (EAS_GetStreamParameter(pEASData, pStream, PARSER_DATA_SYNTH_HANDLE, (EAS_I32*) &pSynth) != EAS_SUCCESS)
        return EAS_ERROR_INVALID_PARAMETER;

    if (pSynth == NULL)
        return EAS_ERROR_INVALID_PARAMETER;

    switch (param)
    {
        case PARSER_DATA_POLYPHONY:
            return VMGetPolyphony(pEASData->pVoiceMgr, pSynth, pValue);

        case PARSER_DATA_PRIORITY:
            return VMGetPriority(pEASData->pVoiceMgr, pSynth, pValue);

        case PARSER_DATA_TRANSPOSITION:
            VMGetTranposition(pSynth, pValue);
            break;

        case PARSER_DATA_NOTE_COUNT:
            *pValue = VMGetNoteCount(pSynth);
            break;

        default:
            { /* dpp: EAS_ReportEx(_EAS_SEVERITY_ERROR, "Invalid paramter %d in call to EAS_IntSetStrmParam", param); */ }
            return EAS_ERROR_INVALID_PARAMETER;
    }

    return EAS_SUCCESS;
}

/*----------------------------------------------------------------------------
 * EAS_AllocateStream()
 *----------------------------------------------------------------------------
 * Purpose:
 * Allocates a stream handle
 *
 * Inputs:
 *
 * Outputs:
 *
 *----------------------------------------------------------------------------
*/
static EAS_INT EAS_AllocateStream (EAS_DATA_HANDLE pEASData)
{
    EAS_INT streamNum;

    /* check for static allocation, only one stream allowed */
    if (pEASData->staticMemoryModel)
    {
        if (pEASData->streams[0].handle != NULL)
        {
            { /* dpp: EAS_ReportEx(_EAS_SEVERITY_ERROR, "Attempt to open multiple streams in static model\n"); */ }
            return -1;
        }
        return 0;
    }

    /* dynamic model */
    for (streamNum = 0; streamNum < MAX_NUMBER_STREAMS; streamNum++)
        if (pEASData->streams[streamNum].handle == NULL)
            break;
    if (streamNum == MAX_NUMBER_STREAMS)
    {
        { /* dpp: EAS_ReportEx(_EAS_SEVERITY_ERROR, "Exceeded maximum number of open streams\n"); */ }
        return -1;
    }
    return streamNum;
}

/*----------------------------------------------------------------------------
 * EAS_InitStream()
 *----------------------------------------------------------------------------
 * Purpose:
 * Initialize a stream
 *
 * Inputs:
 *
 * Outputs:
 *
 *----------------------------------------------------------------------------
*/
static void EAS_InitStream (S_EAS_STREAM *pStream, EAS_VOID_PTR pParserModule, EAS_VOID_PTR streamHandle)
{
    pStream->pParserModule = pParserModule;
    pStream->handle = streamHandle;
    pStream->time = 0;
    pStream->frameLength = AUDIO_FRAME_LENGTH;
    pStream->repeatCount = 0;
    pStream->volume = DEFAULT_STREAM_VOLUME;
    pStream->streamFlags = 0;
}

/*----------------------------------------------------------------------------
 * EAS_Config()
 *----------------------------------------------------------------------------
 * Purpose:
 * Returns a pointer to a structure containing the configuration options
 * in this library build.
 *
 * Inputs:
 *
 * Outputs:
 *
 *----------------------------------------------------------------------------
*/
EAS_PUBLIC const S_EAS_LIB_CONFIG *EAS_Config (void)
{
    return &easLibConfig;
}

/*----------------------------------------------------------------------------
 * EAS_Init()
 *----------------------------------------------------------------------------
 * Purpose:
 * Initialize the synthesizer library
 *
 * Inputs:
 *  ppEASData       - pointer to data handle variable for this instance
 *
 * Outputs:
 *
 *----------------------------------------------------------------------------
*/
EAS_PUBLIC EAS_RESULT EAS_Init (EAS_DATA_HANDLE *ppEASData)
{
    EAS_HW_DATA_HANDLE pHWInstData;
    EAS_RESULT result;
    S_EAS_DATA *pEASData;
    EAS_INT module;
    EAS_BOOL staticMemoryModel;

    /* get the memory model */
    staticMemoryModel = EAS_CMStaticMemoryModel();

    /* initialize the host wrapper interface */
    *ppEASData = NULL;
    if ((result = EAS_HWInit(&pHWInstData)) != EAS_SUCCESS)
        return result;

    /* check Configuration Module for S_EAS_DATA allocation */
    if (staticMemoryModel)
        pEASData = EAS_CMEnumData(EAS_CM_EAS_DATA);
    else
        pEASData = EAS_HWMalloc(pHWInstData, sizeof(S_EAS_DATA));
    if (!pEASData)
    {
        { /* dpp: EAS_ReportEx(_EAS_SEVERITY_FATAL, "Failed to allocate EAS library memory\n"); */ }
        return EAS_ERROR_MALLOC_FAILED;
    }

    /* initialize some data */
    EAS_HWMemSet(pEASData, 0, sizeof(S_EAS_DATA));
    pEASData->staticMemoryModel = (EAS_BOOL8) staticMemoryModel;
    pEASData->hwInstData = pHWInstData;
    pEASData->renderTime = 0;

    /* set header search flag */
#ifdef FILE_HEADER_SEARCH
    pEASData->searchHeaderFlag = EAS_TRUE;
#endif

    /* initalize parameters */
    EAS_SetVolume(pEASData, NULL, DEFAULT_VOLUME);

#ifdef _METRICS_ENABLED
    /* initalize the metrics module */
    pEASData->pMetricsModule = EAS_CMEnumOptModules(EAS_MODULE_METRICS);
    if (pEASData->pMetricsModule != NULL)
    {
        if ((result = (*pEASData->pMetricsModule->pfInit)(pEASData, &pEASData->pMetricsData)) != EAS_SUCCESS)
        {
            { /* dpp: EAS_ReportEx(_EAS_SEVERITY_ERROR, "Error %ld initializing metrics module\n", result); */ }
            return result;
        }
    }
#endif

    /* initailize the voice manager & synthesizer */
    if ((result = VMInitialize(pEASData)) != EAS_SUCCESS)
        return result;

    /* initialize mix engine */
    if ((result = EAS_MixEngineInit(pEASData)) != EAS_SUCCESS)
    {
        { /* dpp: EAS_ReportEx(_EAS_SEVERITY_ERROR, "Error %ld starting up mix engine\n", result); */ }
        return result;
    }

    /* initialize effects modules */
    for (module = 0; module < NUM_EFFECTS_MODULES; module++)
    {
        pEASData->effectsModules[module].effect = EAS_CMEnumFXModules(module);
        if (pEASData->effectsModules[module].effect != NULL)
        {
            if ((result = (*pEASData->effectsModules[module].effect->pfInit)(pEASData, &pEASData->effectsModules[module].effectData)) != EAS_SUCCESS)
            {
                { /* dpp: EAS_ReportEx(_EAS_SEVERITY_FATAL, "Initialization of effects module %d returned %d\n", module, result); */ }
                return result;
            }
        }
    }

    /* initialize PCM engine */
    if ((result = EAS_PEInit(pEASData)) != EAS_SUCCESS)
    {
        { /* dpp: EAS_ReportEx(_EAS_SEVERITY_FATAL, "EAS_PEInit failed with error code %ld\n", result); */ }
        return result;
    }

    /* return instance data pointer to host */
    *ppEASData = pEASData;

    return EAS_SUCCESS;
}

/*----------------------------------------------------------------------------
 * EAS_Shutdown()
 *----------------------------------------------------------------------------
 * Purpose:
 * Shuts down the library. Deallocates any memory associated with the
 * synthesizer (dynamic memory model only)
 *
 * Inputs:
 *  pEASData        - handle to data for this instance
 *
 * Outputs:
 *
 *----------------------------------------------------------------------------
*/
EAS_PUBLIC EAS_RESULT EAS_Shutdown (EAS_DATA_HANDLE pEASData)
{
    /* check for NULL handle */
    if (!pEASData)
        return EAS_ERROR_HANDLE_INTEGRITY;

    /* establish pointers */
    EAS_HW_DATA_HANDLE hwInstData = pEASData->hwInstData;

    /* if there are streams open, close them */
    EAS_RESULT reportResult = EAS_SUCCESS;

    EAS_RESULT result;
    EAS_INT i;
    for (i = 0; i < MAX_NUMBER_STREAMS; i++)
    {
        if (pEASData->streams[i].pParserModule && pEASData->streams[i].handle)
        {
            if ((result = (*((S_FILE_PARSER_INTERFACE*)(pEASData->streams[i].pParserModule))->pfClose)(pEASData, pEASData->streams[i].handle)) != EAS_SUCCESS)
            {
                { /* dpp: EAS_ReportEx(_EAS_SEVERITY_ERROR, "Error %ld shutting down parser module\n", result); */ }
                reportResult = result;
            }
        }
    }

    /* shutdown PCM engine */
    if ((result = EAS_PEShutdown(pEASData)) != EAS_SUCCESS)
    {
        { /* dpp: EAS_ReportEx(_EAS_SEVERITY_ERROR, "Error %ld shutting down PCM engine\n", result); */ }
        if (reportResult == EAS_SUCCESS)
            reportResult = result;
    }

    /* shutdown mix engine */
    if ((result = EAS_MixEngineShutdown(pEASData)) != EAS_SUCCESS)
    {
        { /* dpp: EAS_ReportEx(_EAS_SEVERITY_ERROR, "Error %ld shutting down mix engine\n", result); */ }
        if (reportResult == EAS_SUCCESS)
            reportResult = result;
    }

    /* shutdown effects modules */
    for (i = 0; i < NUM_EFFECTS_MODULES; i++)
    {
        if (pEASData->effectsModules[i].effect)
        {
            if ((result = (*pEASData->effectsModules[i].effect->pfShutdown)(pEASData, pEASData->effectsModules[i].effectData)) != EAS_SUCCESS)
            {
                { /* dpp: EAS_ReportEx(_EAS_SEVERITY_FATAL, "Shutdown of effects module %d returned %d\n", i, result); */ }
                if (reportResult == EAS_SUCCESS)
                    reportResult = result;
            }
        }
    }

    /* shutdown the voice manager & synthesizer */
    VMShutdown(pEASData);

#ifdef _METRICS_ENABLED
    /* shutdown the metrics module */
    if (pEASData->pMetricsModule != NULL)
    {
        if ((result = (*pEASData->pMetricsModule->pfShutdown)(pEASData, pEASData->pMetricsData)) != EAS_SUCCESS)
        {
            { /* dpp: EAS_ReportEx(_EAS_SEVERITY_ERROR, "Error %ld shutting down metrics module\n", result); */ }
            if (reportResult == EAS_SUCCESS)
                reportResult = result;
        }
    }
#endif

    /* release allocated memory */
    if (!pEASData->staticMemoryModel)
        EAS_HWFree(hwInstData, pEASData);

    /* shutdown host wrappers */
    if (hwInstData)
    {
        if ((result = EAS_HWShutdown(hwInstData)) != EAS_SUCCESS)
        {
            { /* dpp: EAS_ReportEx(_EAS_SEVERITY_ERROR, "Error %ld shutting down host wrappers\n", result); */ }
            if (reportResult == EAS_SUCCESS)
                reportResult = result;
        }
    }

    return reportResult;
}

#ifdef JET_INTERFACE
/*----------------------------------------------------------------------------
 * EAS_OpenJETStream()
 *----------------------------------------------------------------------------
 * Private interface for JET to open an SMF stream with an offset
 *----------------------------------------------------------------------------
*/
EAS_RESULT EAS_OpenJETStream (EAS_DATA_HANDLE pEASData, EAS_FILE_HANDLE fileHandle, EAS_I32 offset, EAS_HANDLE *ppStream)
{
    EAS_RESULT result;
    EAS_VOID_PTR streamHandle;
    S_FILE_PARSER_INTERFACE *pParserModule;
    EAS_INT streamNum;

    /* allocate a stream */
    if ((streamNum = EAS_AllocateStream(pEASData)) < 0)
        return EAS_ERROR_MAX_STREAMS_OPEN;

    /* check Configuration Module for SMF parser */
    *ppStream = NULL;
    streamHandle = NULL;
    pParserModule = (S_FILE_PARSER_INTERFACE *) EAS_CMEnumModules(0);
    if (pParserModule == NULL)
        return EAS_ERROR_UNRECOGNIZED_FORMAT;

    /* see if SMF parser recognizes the file */
    if ((result = (*pParserModule->pfCheckFileType)(pEASData, fileHandle, &streamHandle, offset)) != EAS_SUCCESS)
    {
        { /* dpp: EAS_ReportEx(_EAS_SEVERITY_ERROR, "CheckFileType returned error %ld\n", result); */ }
        return result;
    }

    /* parser recognized the file, return the handle */
    if (streamHandle)
    {
        EAS_InitStream(&pEASData->streams[streamNum], pParserModule, streamHandle);
        *ppStream = &pEASData->streams[streamNum];
        return EAS_SUCCESS;
    }

    return EAS_ERROR_UNRECOGNIZED_FORMAT;
}
#endif

/*----------------------------------------------------------------------------
 * EAS_OpenFile()
 *----------------------------------------------------------------------------
 * Purpose:
 * Opens a file for audio playback.
 *
 * Inputs:
 * pEASData         - pointer to overall EAS data structure
 * pHandle          - pointer to file handle
 *
 * Outputs:
 *
 *
 * Side Effects:
 *
 *----------------------------------------------------------------------------
*/
EAS_PUBLIC EAS_RESULT EAS_OpenFile (EAS_DATA_HANDLE pEASData, EAS_FILE_LOCATOR locator, EAS_HANDLE *ppStream)
{
    EAS_RESULT result;
    EAS_FILE_HANDLE fileHandle;
    EAS_VOID_PTR streamHandle;
    S_FILE_PARSER_INTERFACE *pParserModule;
    EAS_INT streamNum;
    EAS_INT moduleNum;

    /* open the file */
    if ((result = EAS_HWOpenFile(pEASData->hwInstData, locator, &fileHandle, EAS_FILE_READ)) != EAS_SUCCESS)
        return result;

    /* allocate a stream */
    if ((streamNum = EAS_AllocateStream(pEASData)) < 0)
    {
        /* Closing the opened file as stream allocation failed */
        EAS_HWCloseFile(pEASData->hwInstData, fileHandle);
        return EAS_ERROR_MAX_STREAMS_OPEN;
    }
    /* check Configuration Module for file parsers */
    pParserModule = NULL;
    *ppStream = NULL;
    streamHandle = NULL;
    for (moduleNum = 0; ; moduleNum++)
    {
        pParserModule = (S_FILE_PARSER_INTERFACE *) EAS_CMEnumModules(moduleNum);
        if (pParserModule == NULL)
            break;

        /* see if this parser recognizes it */
        if ((result = (*pParserModule->pfCheckFileType)(pEASData, fileHandle, &streamHandle, 0L)) != EAS_SUCCESS)
        {
            /* Closing the opened file as file type check failed */
            EAS_HWCloseFile(pEASData->hwInstData, fileHandle);

            { /* dpp: EAS_ReportEx(_EAS_SEVERITY_ERROR, "CheckFileType returned error %ld\n", result); */ }
            return result;
        }

        /* parser recognized the file, return the handle */
        if (streamHandle)
        {

            /* save the parser pointer and file handle */
            EAS_InitStream(&pEASData->streams[streamNum], pParserModule, streamHandle);
            *ppStream = &pEASData->streams[streamNum];
            return EAS_SUCCESS;
        }

        /* rewind the file for the next parser */
        if ((result = EAS_HWFileSeek(pEASData->hwInstData, fileHandle, 0L)) != EAS_SUCCESS)
        {
            /* Closing the opened file as file seek failed */
            EAS_HWCloseFile(pEASData->hwInstData, fileHandle);

            return result;
         }
    }

    /* no parser was able to recognize the file, close it and return an error */
    EAS_HWCloseFile(pEASData->hwInstData, fileHandle);
    { /* dpp: EAS_ReportEx(_EAS_SEVERITY_WARNING, "No parser recognized the requested file\n"); */ }
    return EAS_ERROR_UNRECOGNIZED_FORMAT;
}

#ifdef MMAPI_SUPPORT
/*----------------------------------------------------------------------------
 * EAS_MMAPIToneControl()
 *----------------------------------------------------------------------------
 * Purpose:
 * Opens a ToneControl file for audio playback.
 *
 * Inputs:
 * pEASData         - pointer to overall EAS data structure
 * pHandle          - pointer to file handle
 *
 * Outputs:
 *
 *
 * Side Effects:
 *
 *----------------------------------------------------------------------------
*/
EAS_PUBLIC EAS_RESULT EAS_MMAPIToneControl (EAS_DATA_HANDLE pEASData, EAS_FILE_LOCATOR locator, EAS_HANDLE *ppStream)
{
    EAS_RESULT result;
    EAS_FILE_HANDLE fileHandle;
    EAS_VOID_PTR streamHandle;
    S_FILE_PARSER_INTERFACE *pParserModule;
    EAS_INT streamNum;

    /* check if the tone control parser is available */
    *ppStream = NULL;
    streamHandle = NULL;
    pParserModule = EAS_CMEnumOptModules(EAS_MODULE_MMAPI_TONE_CONTROL);
    if (pParserModule == NULL)
    {
        { /* dpp: EAS_ReportEx(_EAS_SEVERITY_ERROR, "EAS_MMAPIToneControl: ToneControl parser not available\n"); */ }
        return EAS_ERROR_FEATURE_NOT_AVAILABLE;
    }

    /* open the file */
    if ((result = EAS_HWOpenFile(pEASData->hwInstData, locator, &fileHandle, EAS_FILE_READ)) != EAS_SUCCESS)
        return result;

    /* allocate a stream */
    if ((streamNum = EAS_AllocateStream(pEASData)) < 0)
        return EAS_ERROR_MAX_STREAMS_OPEN;

    /* see if ToneControl parser recognizes it */
    if ((result = (*pParserModule->pfCheckFileType)(pEASData, fileHandle, &streamHandle, 0L)) != EAS_SUCCESS)
    {
        { /* dpp: EAS_ReportEx(_EAS_SEVERITY_ERROR, "CheckFileType returned error %ld\n", result); */ }
        return result;
    }

    /* parser accepted the file, return the handle */
    if (streamHandle)
    {

        /* save the parser pointer and file handle */
        EAS_InitStream(&pEASData->streams[streamNum], pParserModule, streamHandle);
        *ppStream = &pEASData->streams[streamNum];
        return EAS_SUCCESS;
    }

    /* parser did not recognize the file, close it and return an error */
    EAS_HWCloseFile(pEASData->hwInstData, fileHandle);
    { /* dpp: EAS_ReportEx(_EAS_SEVERITY_WARNING, "No parser recognized the requested file\n"); */ }
    return EAS_ERROR_UNRECOGNIZED_FORMAT;
}

/*----------------------------------------------------------------------------
 * EAS_GetWaveFmtChunk
 *----------------------------------------------------------------------------
 * Helper function to retrieve WAVE file fmt chunk for MMAPI
 *----------------------------------------------------------------------------
 * pEASData         - pointer to EAS persistent data object
 * pStream          - stream handle
 * pFmtChunk        - pointer to variable to receive current setting
 *----------------------------------------------------------------------------
*/
EAS_PUBLIC EAS_RESULT EAS_GetWaveFmtChunk (S_EAS_DATA *pEASData, EAS_HANDLE pStream, EAS_VOID_PTR *ppFmtChunk)
{
    EAS_RESULT result;
    EAS_I32 value;

    if ((result = EAS_GetStreamParameter(pEASData, pStream, PARSER_DATA_FORMAT, &value)) != EAS_SUCCESS)
        return result;
    *ppFmtChunk = (EAS_VOID_PTR) value;
    return EAS_SUCCESS;
}
#endif

/*----------------------------------------------------------------------------
 * EAS_GetFileType
 *----------------------------------------------------------------------------
 * Returns the file type (see eas_types.h for enumerations)
 *----------------------------------------------------------------------------
 * pEASData         - pointer to EAS persistent data object
 * pStream          - stream handle
 * pFileType        - pointer to variable to receive file type
 *----------------------------------------------------------------------------
*/
EAS_PUBLIC EAS_RESULT EAS_GetFileType (S_EAS_DATA *pEASData, EAS_HANDLE pStream, EAS_I32 *pFileType)
{
    if (!EAS_StreamReady (pEASData, pStream))
        return EAS_ERROR_NOT_VALID_IN_THIS_STATE;
    return EAS_GetStreamParameter(pEASData, pStream, PARSER_DATA_FILE_TYPE, pFileType);
}

/*----------------------------------------------------------------------------
 * EAS_Prepare()
 *----------------------------------------------------------------------------
 * Purpose:
 * Prepares the synthesizer to play the file or stream. Parses the first
 * frame of data from the file and arms the synthesizer.
 *
 * Inputs:
 * pEASData         - pointer to overall EAS data structure
 * handle           - file or stream handle
 *
 * Outputs:
 *
 *
 * Side Effects:
 *
 *----------------------------------------------------------------------------
*/
EAS_PUBLIC EAS_RESULT EAS_Prepare (EAS_DATA_HANDLE pEASData, EAS_HANDLE pStream)
{
    S_FILE_PARSER_INTERFACE *pParserModule;
    EAS_STATE state;
    EAS_RESULT result;

    pParserModule = (S_FILE_PARSER_INTERFACE*) pStream->pParserModule;
    if (pParserModule == NULL)
        return EAS_ERROR_FEATURE_NOT_AVAILABLE;

    /* check for valid state */
    result = pParserModule->pfState(pEASData, pStream->handle, &state);
    if (result == EAS_SUCCESS)
    {
        /* prepare the stream */
        if (state == EAS_STATE_OPEN)
        {
            pParserModule = (S_FILE_PARSER_INTERFACE*) pStream->pParserModule;
            result = (*pParserModule->pfPrepare)(pEASData, pStream->handle);

            /* set volume */
            if (result == EAS_SUCCESS)
                result = EAS_SetVolume(pEASData, pStream, pStream->volume);
        }
        else
            result = EAS_ERROR_NOT_VALID_IN_THIS_STATE;

    }

    return result;
}

/*----------------------------------------------------------------------------
 * EAS_Render()
 *----------------------------------------------------------------------------
 * Purpose:
 * Parse the Midi data and render PCM audio data.
 *
 * Inputs:
 *  pEASData        - buffer for internal EAS data
 *  pOut            - output buffer pointer
 *  nNumRequested   - requested num samples to generate
 *  pnNumGenerated  - actual number of samples generated
 *
 * Outputs:
 *  EAS_SUCCESS if PCM data was successfully rendered
 *
 *----------------------------------------------------------------------------
*/
EAS_PUBLIC EAS_RESULT EAS_Render (EAS_DATA_HANDLE pEASData, EAS_PCM *pOut, EAS_I32 numRequested, EAS_I32 *pNumGenerated)
{
    S_FILE_PARSER_INTERFACE *pParserModule;
    EAS_RESULT result;
    EAS_I32 voicesRendered;
    EAS_STATE parserState;
    EAS_INT streamNum;

    /* assume no samples generated and reset workload */
    *pNumGenerated = 0;
    VMInitWorkload(pEASData->pVoiceMgr);

    /* no support for other buffer sizes yet */
    if (numRequested != BUFFER_SIZE_IN_MONO_SAMPLES)
    {
        { /* dpp: EAS_ReportEx(_EAS_SEVERITY_ERROR, "This library supports only %ld samples in buffer, host requested %ld samples\n",
            (EAS_I32) BUFFER_SIZE_IN_MONO_SAMPLES, numRequested); */ }
        return EAS_BUFFER_SIZE_MISMATCH;
    }

#ifdef _METRICS_ENABLED
    /* start performance counter */
    if (pEASData->pMetricsData)
        (*pEASData->pMetricsModule->pfStartTimer)(pEASData->pMetricsData, EAS_PM_TOTAL_TIME);
#endif

    /* prep the frame buffer, do mix engine prep only if TRUE */
#ifdef _SPLIT_ARCHITECTURE
    if (VMStartFrame(pEASData))
        EAS_MixEnginePrep(pEASData, numRequested);
#else
    /* prep the mix engine */
    EAS_MixEnginePrep(pEASData, numRequested);
#endif

    /* save the output buffer pointer */
    pEASData->pOutputAudioBuffer = pOut;


#ifdef _METRICS_ENABLED
        /* start performance counter */
        if (pEASData->pMetricsData)
            (*pEASData->pMetricsModule->pfStartTimer)(pEASData->pMetricsData, EAS_PM_PARSE_TIME);
#endif

    /* if we haven't finished parsing from last time, do it now */
    /* need to parse another frame of events before we render again */
    for (streamNum = 0; streamNum < MAX_NUMBER_STREAMS; streamNum++)
    {
        /* clear the locate flag */
        pEASData->streams[streamNum].streamFlags &= ~STREAM_FLAGS_LOCATE;

        if (pEASData->streams[streamNum].pParserModule)
        {

            /* establish pointer to parser module */
            pParserModule = pEASData->streams[streamNum].pParserModule;

            /* handle pause */
            if (pEASData->streams[streamNum].streamFlags & STREAM_FLAGS_PAUSE)
            {
                if (pParserModule->pfPause)
                    result = pParserModule->pfPause(pEASData, pEASData->streams[streamNum].handle);
                pEASData->streams[streamNum].streamFlags &= ~STREAM_FLAGS_PAUSE;
            }

            /* get current state */
            if ((result = (*pParserModule->pfState)(pEASData, pEASData->streams[streamNum].handle, &parserState)) != EAS_SUCCESS)
                return result;

            /* handle resume */
            if (parserState == EAS_STATE_PAUSED)
            {
                if (pEASData->streams[streamNum].streamFlags & STREAM_FLAGS_RESUME)
                {
                    if (pParserModule->pfResume)
                        result = pParserModule->pfResume(pEASData, pEASData->streams[streamNum].handle);
                    pEASData->streams[streamNum].streamFlags &= ~STREAM_FLAGS_RESUME;
                }
            }

            /* if necessary, parse stream */
            if ((pEASData->streams[streamNum].streamFlags & STREAM_FLAGS_PARSED) == 0)
                if ((result = EAS_ParseEvents(pEASData, &pEASData->streams[streamNum], pEASData->streams[streamNum].time + pEASData->streams[streamNum].frameLength, eParserModePlay)) != EAS_SUCCESS)
                    return result;

            /* check for an early abort */
            if ((pEASData->streams[streamNum].streamFlags) == 0)
            {

#ifdef _METRICS_ENABLED
                /* stop performance counter */
                if (pEASData->pMetricsData)
                    (*pEASData->pMetricsModule->pfStartTimer)(pEASData->pMetricsData, EAS_PM_TOTAL_TIME);
#endif

                return EAS_SUCCESS;
            }

            /* check for repeat */
            if (pEASData->streams[streamNum].repeatCount)
            {

                /* check for stopped state */
                if ((result = (*pParserModule->pfState)(pEASData, pEASData->streams[streamNum].handle, &parserState)) != EAS_SUCCESS)
                    return result;
                if (parserState == EAS_STATE_STOPPED)
                {

                    /* decrement repeat count, unless it is negative */
                    if (pEASData->streams[streamNum].repeatCount > 0)
                        pEASData->streams[streamNum].repeatCount--;

                    /* reset the parser */
                    if ((result = (*pParserModule->pfReset)(pEASData, pEASData->streams[streamNum].handle)) != EAS_SUCCESS)
                        return result;
                    pEASData->streams[streamNum].time = 0;
                }
            }
        }
    }

#ifdef _METRICS_ENABLED
    /* stop performance counter */
    if (pEASData->pMetricsData)
        (void)(*pEASData->pMetricsModule->pfStopTimer)(pEASData->pMetricsData, EAS_PM_PARSE_TIME);
#endif

#ifdef _METRICS_ENABLED
    /* start the render timer */
    if (pEASData->pMetricsData)
        (*pEASData->pMetricsModule->pfStartTimer)(pEASData->pMetricsData, EAS_PM_RENDER_TIME);
#endif

    /* render audio */
    if ((result = VMRender(pEASData->pVoiceMgr, BUFFER_SIZE_IN_MONO_SAMPLES, pEASData->pMixBuffer, &voicesRendered)) != EAS_SUCCESS)
    {
        { /* dpp: EAS_ReportEx(_EAS_SEVERITY_ERROR, "pfRender function returned error %ld\n", result); */ }
        return result;
    }

#ifdef _METRICS_ENABLED
    /* stop the render timer */
    if (pEASData->pMetricsData) {
        (*pEASData->pMetricsModule->pfIncrementCounter)(pEASData->pMetricsData, EAS_PM_FRAME_COUNT, 1);
        (void)(*pEASData->pMetricsModule->pfStopTimer)(pEASData->pMetricsData, EAS_PM_RENDER_TIME);
        (*pEASData->pMetricsModule->pfIncrementCounter)(pEASData->pMetricsData, EAS_PM_TOTAL_VOICE_COUNT, (EAS_U32) voicesRendered);
        (void)(*pEASData->pMetricsModule->pfRecordMaxValue)(pEASData->pMetricsData, EAS_PM_MAX_VOICES, (EAS_U32) voicesRendered);
    }
#endif

    //2 Do we really need frameParsed?
    /* need to parse another frame of events before we render again */
    for (streamNum = 0; streamNum < MAX_NUMBER_STREAMS; streamNum++)
        if (pEASData->streams[streamNum].pParserModule != NULL)
            pEASData->streams[streamNum].streamFlags &= ~STREAM_FLAGS_PARSED;

#ifdef _METRICS_ENABLED
    /* start performance counter */
    if (pEASData->pMetricsData)
        (*pEASData->pMetricsModule->pfStartTimer)(pEASData->pMetricsData, EAS_PM_STREAM_TIME);
#endif

    /* render PCM audio */
    if ((result = EAS_PERender(pEASData, numRequested)) != EAS_SUCCESS)
    {
        { /* dpp: EAS_ReportEx(_EAS_SEVERITY_ERROR, "EAS_PERender returned error %ld\n", result); */ }
        return result;
    }

#ifdef _METRICS_ENABLED
    /* stop the stream timer */
    if (pEASData->pMetricsData)
        (void)(*pEASData->pMetricsModule->pfStopTimer)(pEASData->pMetricsData, EAS_PM_STREAM_TIME);
#endif

#ifdef _METRICS_ENABLED
    /* start the post timer */
    if (pEASData->pMetricsData)
        (*pEASData->pMetricsModule->pfStartTimer)(pEASData->pMetricsData, EAS_PM_POST_TIME);
#endif

    /* for split architecture, send DSP vectors.  Do post only if return is TRUE */
#ifdef _SPLIT_ARCHITECTURE
    if (VMEndFrame(pEASData))
    {
        /* now do post-processing */
        EAS_MixEnginePost(pEASData, numRequested);
        *pNumGenerated = numRequested;
    }
#else
    /* now do post-processing */
    EAS_MixEnginePost(pEASData, numRequested);
    *pNumGenerated = numRequested;
#endif

#ifdef _METRICS_ENABLED
    /* stop the post timer */
    if (pEASData->pMetricsData)
        (void)(*pEASData->pMetricsModule->pfStopTimer)(pEASData->pMetricsData, EAS_PM_POST_TIME);
#endif

    /* advance render time */
    pEASData->renderTime += AUDIO_FRAME_LENGTH;

#if 0
    /* dump workload for debug */
    if (pEASData->pVoiceMgr->workload)
        { /* dpp: EAS_ReportEx(_EAS_SEVERITY_DETAIL, "Workload = %d\n", pEASData->pVoiceMgr->workload); */ }
#endif

#ifdef _METRICS_ENABLED
    /* stop performance counter */
    if (pEASData->pMetricsData)
    {
        PERF_TIMER temp;
        temp = (*pEASData->pMetricsModule->pfStopTimer)(pEASData->pMetricsData, EAS_PM_TOTAL_TIME);

        /* if max render time, record the number of voices and time */
        if ((*pEASData->pMetricsModule->pfRecordMaxValue)
            (pEASData->pMetricsData, EAS_PM_MAX_CYCLES, (EAS_U32) temp))
        {
            (*pEASData->pMetricsModule->pfRecordValue)(pEASData->pMetricsData, EAS_PM_MAX_CYCLES_VOICES, (EAS_U32) voicesRendered);
            (*pEASData->pMetricsModule->pfRecordValue)(pEASData->pMetricsData, EAS_PM_MAX_CYCLES_TIME, (EAS_I32) (pEASData->renderTime >> 8));
        }
    }
#endif

#ifdef JET_INTERFACE
    /* let JET to do its thing */
    if (pEASData->jetHandle != NULL)
    {
        result = JET_Process(pEASData);
        if (result != EAS_SUCCESS)
            return result;
    }
#endif

    return EAS_SUCCESS;
}

/*----------------------------------------------------------------------------
 * EAS_SetRepeat()
 *----------------------------------------------------------------------------
 * Purpose:
 * Set the selected stream to repeat.
 *
 * Inputs:
 *  pEASData        - handle to data for this instance
 *  handle          - handle to stream
 *  repeatCount     - repeat count
 *
 * Outputs:
 *
 * Side Effects:
 *
 * Notes:
 *  0 = no repeat
 *  1 = repeat once, i.e. play through twice
 *  -1 = repeat forever
 *----------------------------------------------------------------------------
*/
/*lint -esym(715, pEASData) reserved for future use */
EAS_PUBLIC EAS_RESULT EAS_SetRepeat (EAS_DATA_HANDLE pEASData, EAS_HANDLE pStream, EAS_I32 repeatCount)
{
    pStream->repeatCount = repeatCount;
    return EAS_SUCCESS;
}

/*----------------------------------------------------------------------------
 * EAS_GetRepeat()
 *----------------------------------------------------------------------------
 * Purpose:
 * Gets the current repeat count for the selected stream.
 *
 * Inputs:
 *  pEASData        - handle to data for this instance
 *  handle          - handle to stream
 *  pRrepeatCount   - pointer to variable to hold repeat count
 *
 * Outputs:
 *
 * Side Effects:
 *
 * Notes:
 *  0 = no repeat
 *  1 = repeat once, i.e. play through twice
 *  -1 = repeat forever
 *----------------------------------------------------------------------------
*/
/*lint -esym(715, pEASData) reserved for future use */
EAS_PUBLIC EAS_RESULT EAS_GetRepeat (EAS_DATA_HANDLE pEASData, EAS_HANDLE pStream, EAS_I32 *pRepeatCount)
{
    *pRepeatCount = pStream->repeatCount;
    return EAS_SUCCESS;
}

/*----------------------------------------------------------------------------
 * EAS_SetPlaybackRate()
 *----------------------------------------------------------------------------
 * Purpose:
 * Sets the playback rate.
 *
 * Inputs:
 *  pEASData        - handle to data for this instance
 *  handle          - handle to stream
 *  rate            - rate (28-bit fractional amount)
 *
 * Outputs:
 *
 * Side Effects:
 *
 *----------------------------------------------------------------------------
*/
/*lint -esym(715, pEASData) reserved for future use */
EAS_PUBLIC EAS_RESULT EAS_SetPlaybackRate (EAS_DATA_HANDLE pEASData, EAS_HANDLE pStream, EAS_U32 rate)
{

    /* check range */
    if ((rate < (1 << 27)) || (rate > (1 << 29)))
        return EAS_ERROR_INVALID_PARAMETER;

    /* calculate new frame length
     *
     * NOTE: The maximum frame length we can accomodate based on a
     * maximum rate of 2.0 (2^28) is 2047 (2^13-1). To accomodate a
     * longer frame length or a higher maximum rate, the fixed point
     * divide below will need to be adjusted
     */
    pStream->frameLength = (AUDIO_FRAME_LENGTH * (rate >> 8)) >> 20;

    /* notify stream of new playback rate */
    EAS_SetStreamParameter(pEASData, pStream, PARSER_DATA_PLAYBACK_RATE, (EAS_I32) rate);
    return EAS_SUCCESS;
}

/*----------------------------------------------------------------------------
 * EAS_SetTransposition)
 *----------------------------------------------------------------------------
 * Purpose:
 * Sets the key tranposition for the synthesizer. Transposes all
 * melodic instruments by the specified amount. Range is limited
 * to +/-12 semitones.
 *
 * Inputs:
 *  pEASData        - handle to data for this instance
 *  handle          - handle to stream
 *  transposition   - +/-12 semitones
 *
 * Outputs:
 *
 * Side Effects:
 *
 *----------------------------------------------------------------------------
*/
EAS_PUBLIC EAS_RESULT EAS_SetTransposition (EAS_DATA_HANDLE pEASData, EAS_HANDLE pStream, EAS_I32 transposition)
{

    /* check range */
    if ((transposition < -12) || (transposition > 12))
        return EAS_ERROR_INVALID_PARAMETER;

    if (!EAS_StreamReady(pEASData, pStream))
        return EAS_ERROR_NOT_VALID_IN_THIS_STATE;
    return EAS_IntSetStrmParam(pEASData, pStream, PARSER_DATA_TRANSPOSITION, transposition);
}

/*----------------------------------------------------------------------------
 * EAS_ParseEvents()
 *----------------------------------------------------------------------------
 * Purpose:
 * Parse events in the current streams until the desired time is reached.
 *
 * Inputs:
 *  pEASData        - buffer for internal EAS data
 *  endTime         - stop parsing if this time is reached
 *  parseMode       - play, locate, or metadata
 *
 * Outputs:
 *  EAS_SUCCESS if PCM data was successfully rendered
 *
 *----------------------------------------------------------------------------
*/
static EAS_RESULT EAS_ParseEvents (S_EAS_DATA *pEASData, EAS_HANDLE pStream, EAS_U32 endTime, EAS_INT parseMode)
{
    S_FILE_PARSER_INTERFACE *pParserModule;
    EAS_RESULT result;
    EAS_I32 parserState;
    EAS_BOOL done;
    EAS_INT yieldCount = YIELD_EVENT_COUNT;
    EAS_U32 time = 0;
    // This constant is the maximum number of events that can be processed in a single time slice.
    // A typical ringtone will contain a few events per time slice.
    // Extremely dense ringtones might go up to 50 events.
    // If we see this many events then the file is probably stuck in an infinite loop
    // and should be aborted.  In our testing, it took less than 100 msec to hit this limit.
    static const EAS_INT MAX_EVENT_COUNT = 50000;
    EAS_INT eventCount = 0;

    // This constant is the maximum number of events that can be processed in a single time slice.
    // A typical ringtone will contain a few events per time slice.
    // Extremely dense ringtones might go up to 50 events.
    // If we see this many events then the file is probably stuck in an infinite loop
    // and should be aborted.
    static const EAS_INT MAX_EVENT_COUNT = 100000;
    EAS_INT eventCount = 0;

    /* does this parser have a time function? */
    pParserModule = pStream->pParserModule;
    if (pParserModule->pfTime == NULL)
    {
        /* check state */
        if ((result = (*pParserModule->pfState)(pEASData, pStream->handle, &parserState)) != EAS_SUCCESS)
            return result;
        /* if play state, advance time */
        if ((parserState >= EAS_STATE_READY) && (parserState <= EAS_STATE_PAUSING))
            pStream->time += pStream->frameLength;
        done = EAS_TRUE;
    }

    /* assume we're not done, in case we abort out */
    else
    {
        pStream->streamFlags &= ~STREAM_FLAGS_PARSED;
        done = EAS_FALSE;
    }

    while (!done)
    {

        /* check for stopped state */
        if ((result = (*pParserModule->pfState)(pEASData, pStream->handle, &parserState)) != EAS_SUCCESS)
            return result;
        if (parserState > EAS_STATE_PLAY)
        {
            /* save current time if we're not in play mode */
            if (parseMode != eParserModePlay)
                pStream->time = time << 8;
            done = EAS_TRUE;
            break;
        }

        /* get the next event time */
        if (pParserModule->pfTime)
        {
            if ((result = (*pParserModule->pfTime)(pEASData, pStream->handle, &time)) != EAS_SUCCESS)
                return result;

            /* if next event is within this frame, parse it */
            if (time < (endTime >> 8))
            {

                /* parse the next event */
                if (pParserModule->pfEvent) {
                    if ((result = (*pParserModule->pfEvent)(pEASData, pStream->handle, parseMode))
                            != EAS_SUCCESS) {
                        ALOGE("%s() pfEvent returned %ld", __func__, result);
                        return result;
                    }
                }
<<<<<<< HEAD
                // An infinite loop within a single frame of a ringtone file can cause this function
                // to loop forever.  Try to detect that and return an error.
                if (++eventCount >= MAX_EVENT_COUNT) {
                    ALOGE("%s() aborting, %d events without advancing to next frame",
=======

                // An infinite loop within a ringtone file can cause this function
                // to loop forever.  Try to detect that and return an error.
                // Only check when playing. Otherwise a very large file could be rejected
                // when scanning the entire file in a single call to this function.
                // OTA files will only do infinite loops when in eParserModePlay.
                if (++eventCount >= MAX_EVENT_COUNT && parseMode == eParserModePlay) {
                    ALOGE("%s() aborting, %d events. Infinite loop in song file?!",
>>>>>>> 3777523a
                            __func__, eventCount);
                    android_errorWriteLog(0x534e4554, "68664359");
                    return EAS_ERROR_FILE_POS;
                }
            }

            /* no more events in this frame, advance time */
            else
            {
                pStream->time = endTime;
                done = EAS_TRUE;
            }
        }

        /* check for max workload exceeded */
        if (VMCheckWorkload(pEASData->pVoiceMgr))
        {
            /* stop even though we may not have parsed
             * all the events in this frame. The parser will try to
             * catch up on the next frame.
             */
            break;
        }

        /* give host a chance for an early abort */
        if (--yieldCount == 0)
        {
            if (EAS_HWYield(pEASData->hwInstData))
                break;
            yieldCount = YIELD_EVENT_COUNT;
        }
    }

    /* if no early abort, parsing is complete for this frame */
    if (done)
        pStream->streamFlags |= STREAM_FLAGS_PARSED;

    return EAS_SUCCESS;
}

/*----------------------------------------------------------------------------
 * EAS_ParseMetaData()
 *----------------------------------------------------------------------------
 * Purpose:
 *
 *
 * Inputs:
 * pEASData         - pointer to overall EAS data structure
 * handle           - file or stream handle
 * playLength       - pointer to variable to store the play length (in msecs)
 *
 * Outputs:
 *
 *
 * Side Effects:
 *                  - resets the parser to the start of the file
 *----------------------------------------------------------------------------
*/
EAS_PUBLIC EAS_RESULT EAS_ParseMetaData (EAS_DATA_HANDLE pEASData, EAS_HANDLE pStream, EAS_I32 *playLength)
{
    S_FILE_PARSER_INTERFACE *pParserModule;
    EAS_RESULT result;
    EAS_STATE state;

    pParserModule = (S_FILE_PARSER_INTERFACE*) pStream->pParserModule;
    if (pParserModule == NULL)
        return EAS_ERROR_FEATURE_NOT_AVAILABLE;

    /* check parser state */
    if ((result = (*pParserModule->pfState)(pEASData, pStream->handle, &state)) != EAS_SUCCESS)
        return result;
    if (state >= EAS_STATE_OPEN)
        return EAS_ERROR_NOT_VALID_IN_THIS_STATE;

    /* if parser has metadata function, use that */
    if (pParserModule->pfGetMetaData != NULL)
        return pParserModule->pfGetMetaData(pEASData, pStream->handle, playLength);

    /* reset the parser to the beginning */
    if ((result = (*pParserModule->pfReset)(pEASData, pStream->handle)) != EAS_SUCCESS)
        return result;

    /* parse the file to end */
    pStream->time = 0;
    VMInitWorkload(pEASData->pVoiceMgr);
    if ((result = EAS_ParseEvents(pEASData, pStream, 0x7fffffff, eParserModeMetaData)) != EAS_SUCCESS)
        return result;

    /* get the parser time */
    if ((result = EAS_GetLocation(pEASData, pStream, playLength)) != EAS_SUCCESS)
        return result;

    /* reset the parser to the beginning */
    pStream->time = 0;
    return (*pParserModule->pfReset)(pEASData, pStream->handle);
}

/*----------------------------------------------------------------------------
 * EAS_RegisterMetaDataCallback()
 *----------------------------------------------------------------------------
 * Purpose:
 * Registers a metadata callback function for parsed metadata.
 *
 * Inputs:
 * pEASData         - pointer to overall EAS data structure
 * handle           - file or stream handle
 * cbFunc           - pointer to host callback function
 * metaDataBuffer   - pointer to metadata buffer
 * metaDataBufSize  - maximum size of the metadata buffer
 *
 * Outputs:
 *
 *
 * Side Effects:
 *
 *----------------------------------------------------------------------------
*/
EAS_PUBLIC EAS_RESULT EAS_RegisterMetaDataCallback (
    EAS_DATA_HANDLE pEASData,
    EAS_HANDLE pStream,
    EAS_METADATA_CBFUNC cbFunc,
    char *metaDataBuffer,
    EAS_I32 metaDataBufSize,
    EAS_VOID_PTR pUserData)
{
    S_METADATA_CB metadata;

    if (!EAS_StreamReady(pEASData, pStream))
        return EAS_ERROR_NOT_VALID_IN_THIS_STATE;

    /* register callback function */
    metadata.callback = cbFunc;
    metadata.buffer = metaDataBuffer;
    metadata.bufferSize = metaDataBufSize;
    metadata.pUserData = pUserData;
    return EAS_SetStreamParameter(pEASData, pStream, PARSER_DATA_METADATA_CB, (EAS_I32) &metadata);
}

/*----------------------------------------------------------------------------
 * EAS_GetNoteCount ()
 *----------------------------------------------------------------------------
 * Returns the total number of notes played in this stream
 *----------------------------------------------------------------------------
*/
EAS_PUBLIC EAS_RESULT EAS_GetNoteCount (EAS_DATA_HANDLE pEASData, EAS_HANDLE pStream, EAS_I32 *pNoteCount)
{
    if (!EAS_StreamReady(pEASData, pStream))
        return EAS_ERROR_NOT_VALID_IN_THIS_STATE;
    return EAS_IntGetStrmParam(pEASData, pStream, PARSER_DATA_NOTE_COUNT, pNoteCount);
}

/*----------------------------------------------------------------------------
 * EAS_CloseFile()
 *----------------------------------------------------------------------------
 * Purpose:
 * Closes an audio file or stream. Playback should have either paused or
 * completed (EAS_State returns EAS_PAUSED or EAS_STOPPED).
 *
 * Inputs:
 * pEASData         - pointer to overall EAS data structure
 * handle           - file or stream handle
 *
 * Outputs:
 *
 *
 * Side Effects:
 *
 *----------------------------------------------------------------------------
*/
EAS_PUBLIC EAS_RESULT EAS_CloseFile (EAS_DATA_HANDLE pEASData, EAS_HANDLE pStream)
{
    S_FILE_PARSER_INTERFACE *pParserModule;
    EAS_RESULT result;

    /* call the close function */
    pParserModule = (S_FILE_PARSER_INTERFACE*) pStream->pParserModule;
    if (pParserModule == NULL)
        return EAS_ERROR_FEATURE_NOT_AVAILABLE;

    result = (*pParserModule->pfClose)(pEASData, pStream->handle);

    /* clear the handle and parser interface pointer */
    pStream->handle = NULL;
    pStream->pParserModule = NULL;
    return result;
}

/*----------------------------------------------------------------------------
 * EAS_OpenMIDIStream()
 *----------------------------------------------------------------------------
 * Purpose:
 * Opens a raw MIDI stream allowing the host to route MIDI cable data directly to the synthesizer
 *
 * Inputs:
 * pEASData         - pointer to overall EAS data structure
 * pHandle          - pointer to variable to hold file or stream handle
 *
 * Outputs:
 *
 *
 * Side Effects:
 *
 *----------------------------------------------------------------------------
*/
EAS_PUBLIC EAS_RESULT EAS_OpenMIDIStream (EAS_DATA_HANDLE pEASData, EAS_HANDLE *ppStream, EAS_HANDLE streamHandle)
{
    EAS_RESULT result;
    S_INTERACTIVE_MIDI *pMIDIStream;
    EAS_INT streamNum;

    /* initialize some pointers */
    *ppStream = NULL;

    /* allocate a stream */
    if ((streamNum = EAS_AllocateStream(pEASData)) < 0)
        return EAS_ERROR_MAX_STREAMS_OPEN;

    /* check Configuration Module for S_EAS_DATA allocation */
    if (pEASData->staticMemoryModel)
        pMIDIStream = EAS_CMEnumData(EAS_CM_MIDI_STREAM_DATA);
    else
        pMIDIStream = EAS_HWMalloc(pEASData->hwInstData, sizeof(S_INTERACTIVE_MIDI));

    /* allocate dynamic memory */
    if (!pMIDIStream)
    {
        { /* dpp: EAS_ReportEx(_EAS_SEVERITY_FATAL, "Failed to allocate MIDI stream data\n"); */ }
        return EAS_ERROR_MALLOC_FAILED;
    }

    /* zero the memory to insure complete initialization */
    EAS_HWMemSet(pMIDIStream, 0, sizeof(S_INTERACTIVE_MIDI));
    EAS_InitStream(&pEASData->streams[streamNum], NULL, pMIDIStream);

    /* instantiate a new synthesizer */
    if (streamHandle == NULL)
    {
        result = VMInitMIDI(pEASData, &pMIDIStream->pSynth);
    }

    /* use an existing synthesizer */
    else
    {
        EAS_I32 value;
        result = EAS_GetStreamParameter(pEASData, streamHandle, PARSER_DATA_SYNTH_HANDLE, &value);
        pMIDIStream->pSynth = (S_SYNTH*) value;
        VMIncRefCount(pMIDIStream->pSynth);
    }
    if (result != EAS_SUCCESS)
    {
        EAS_CloseMIDIStream(pEASData, &pEASData->streams[streamNum]);
        return result;
    }

    /* initialize the MIDI stream data */
    EAS_InitMIDIStream(&pMIDIStream->stream);

    *ppStream = (EAS_HANDLE) &pEASData->streams[streamNum];
    return EAS_SUCCESS;
}

/*----------------------------------------------------------------------------
 * EAS_WriteMIDIStream()
 *----------------------------------------------------------------------------
 * Purpose:
 * Send data to the MIDI stream device
 *
 * Inputs:
 * pEASData         - pointer to overall EAS data structure
 * handle           - stream handle
 * pBuffer          - pointer to buffer
 * count            - number of bytes to write
 *
 * Outputs:
 *
 *
 * Side Effects:
 *
 *----------------------------------------------------------------------------
*/
EAS_PUBLIC EAS_RESULT EAS_WriteMIDIStream (EAS_DATA_HANDLE pEASData, EAS_HANDLE pStream, EAS_U8 *pBuffer, EAS_I32 count)
{
    S_INTERACTIVE_MIDI *pMIDIStream;
    EAS_RESULT result;

    pMIDIStream = (S_INTERACTIVE_MIDI*) pStream->handle;

    if (count <= 0)
        return EAS_ERROR_PARAMETER_RANGE;

    /* send the entire buffer */
    while (count--)
    {
        if ((result = EAS_ParseMIDIStream(pEASData, pMIDIStream->pSynth, &pMIDIStream->stream, *pBuffer++, eParserModePlay)) != EAS_SUCCESS)
            return result;
    }
    return EAS_SUCCESS;
}

/*----------------------------------------------------------------------------
 * EAS_CloseMIDIStream()
 *----------------------------------------------------------------------------
 * Purpose:
 * Closes a raw MIDI stream
 *
 * Inputs:
 * pEASData         - pointer to overall EAS data structure
 * handle           - stream handle
 *
 * Outputs:
 *
 *
 * Side Effects:
 *
 *----------------------------------------------------------------------------
*/
EAS_PUBLIC EAS_RESULT EAS_CloseMIDIStream (EAS_DATA_HANDLE pEASData, EAS_HANDLE pStream)
{
    S_INTERACTIVE_MIDI *pMIDIStream;

    pMIDIStream = (S_INTERACTIVE_MIDI*) pStream->handle;

    /* close synth */
    if (pMIDIStream->pSynth != NULL)
    {
        VMMIDIShutdown(pEASData, pMIDIStream->pSynth);
        pMIDIStream->pSynth = NULL;
    }

    /* release allocated memory */
    if (!pEASData->staticMemoryModel)
        EAS_HWFree(((S_EAS_DATA*) pEASData)->hwInstData, pMIDIStream);

    pStream->handle = NULL;
    return EAS_SUCCESS;
}

/*----------------------------------------------------------------------------
 * EAS_State()
 *----------------------------------------------------------------------------
 * Purpose:
 * Returns the state of an audio file or stream.
 *
 * Inputs:
 * pEASData         - pointer to overall EAS data structure
 * handle           - file or stream handle
 *
 * Outputs:
 *
 *
 * Side Effects:
 *
 *----------------------------------------------------------------------------
*/
EAS_PUBLIC EAS_RESULT EAS_State (EAS_DATA_HANDLE pEASData, EAS_HANDLE pStream, EAS_STATE *pState)
{
    S_FILE_PARSER_INTERFACE *pParserModule;
    EAS_RESULT result;

    /* call the parser to return state */
    pParserModule = (S_FILE_PARSER_INTERFACE*) pStream->pParserModule;
    if (pParserModule == NULL)
        return EAS_ERROR_FEATURE_NOT_AVAILABLE;

    if ((result = (*pParserModule->pfState)(pEASData, pStream->handle, pState)) != EAS_SUCCESS)
        return result;

    /* if repeat count is set for this parser, mask the stopped state from the application */
    if (pStream->repeatCount && (*pState == EAS_STATE_STOPPED))
        *pState = EAS_STATE_PLAY;

    /* if we're not paused or pausing, we don't need to hide state from host */
    if (*pState != EAS_STATE_PAUSED && *pState != EAS_STATE_PAUSING)
        return EAS_SUCCESS;

    /* if stream is about to be paused, report it as paused */
    if (pStream->streamFlags & STREAM_FLAGS_PAUSE)
    {
        if (pStream->streamFlags & STREAM_FLAGS_LOCATE)
            *pState = EAS_STATE_PAUSED;
        else
            *pState = EAS_STATE_PAUSING;
    }

    /* if stream is about to resume, report it as playing */
    if (pStream->streamFlags & STREAM_FLAGS_RESUME)
        *pState = EAS_STATE_PLAY;

    return EAS_SUCCESS;
}

/*----------------------------------------------------------------------------
 * EAS_SetPolyphony()
 *----------------------------------------------------------------------------
 * Purpose:
 * Set the polyphony of the stream. A value of 0 allows the stream
 * to use all voices (set by EAS_SetSynthPolyphony).
 *
 * Inputs:
 * pEASData         - pointer to overall EAS data structure
 * streamHandle     - handle returned by EAS_OpenFile
 * polyphonyCount   - the desired polyphony count
 *
 * Outputs:
 *
 * Side Effects:
 *
 *----------------------------------------------------------------------------
*/
EAS_PUBLIC EAS_RESULT EAS_SetPolyphony (EAS_DATA_HANDLE pEASData, EAS_HANDLE pStream, EAS_I32 polyphonyCount)
{
    if (!EAS_StreamReady(pEASData, pStream))
        return EAS_ERROR_NOT_VALID_IN_THIS_STATE;
    return EAS_IntSetStrmParam(pEASData, pStream, PARSER_DATA_POLYPHONY, polyphonyCount);
}

/*----------------------------------------------------------------------------
 * EAS_GetPolyphony()
 *----------------------------------------------------------------------------
 * Purpose:
 * Returns the current polyphony setting of the stream
 *
 * Inputs:
 * pEASData         - pointer to overall EAS data structure
 * streamHandle     - handle returned by EAS_OpenFile
 * pPolyphonyCount  - pointer to variable to receive polyphony count
 *
 * Outputs:
 *
 * Side Effects:
 *
 *----------------------------------------------------------------------------
*/
EAS_PUBLIC EAS_RESULT EAS_GetPolyphony (EAS_DATA_HANDLE pEASData, EAS_HANDLE pStream, EAS_I32 *pPolyphonyCount)
{
    if (!EAS_StreamReady(pEASData, pStream))
        return EAS_ERROR_NOT_VALID_IN_THIS_STATE;
    return EAS_IntGetStrmParam(pEASData, pStream, PARSER_DATA_POLYPHONY, pPolyphonyCount);
}

/*----------------------------------------------------------------------------
 * EAS_SetSynthPolyphony()
 *----------------------------------------------------------------------------
 * Purpose:
 * Set the polyphony of the synth . Value must be >= 1 and <= the
 * maximum number of voices. This function will pin the polyphony
 * at those limits
 *
 * Inputs:
 * pEASData         - pointer to overall EAS data structure
 * synthNum         - synthesizer number (0 = onboard, 1 = DSP)
 * polyphonyCount   - the desired polyphony count
 *
 * Outputs:
 *
 * Side Effects:
 *
 *----------------------------------------------------------------------------
*/
EAS_PUBLIC EAS_RESULT EAS_SetSynthPolyphony (EAS_DATA_HANDLE pEASData, EAS_I32 synthNum, EAS_I32 polyphonyCount)
{
    return VMSetSynthPolyphony(pEASData->pVoiceMgr, synthNum, polyphonyCount);
}

/*----------------------------------------------------------------------------
 * EAS_GetSynthPolyphony()
 *----------------------------------------------------------------------------
 * Purpose:
 * Returns the current polyphony setting of the synth
 *
 * Inputs:
 * pEASData         - pointer to overall EAS data structure
 * synthNum         - synthesizer number (0 = onboard, 1 = DSP)
 * pPolyphonyCount  - pointer to variable to receive polyphony count
 *
 * Outputs:
 *
 * Side Effects:
 *
 *----------------------------------------------------------------------------
*/
EAS_PUBLIC EAS_RESULT EAS_GetSynthPolyphony (EAS_DATA_HANDLE pEASData, EAS_I32 synthNum, EAS_I32 *pPolyphonyCount)
{
    return VMGetSynthPolyphony(pEASData->pVoiceMgr, synthNum, pPolyphonyCount);
}

/*----------------------------------------------------------------------------
 * EAS_SetPriority()
 *----------------------------------------------------------------------------
 * Purpose:
 * Set the priority of the stream. Determines which stream's voices
 * are stolen when there are insufficient voices for all notes.
 * Value must be in the range of 1-15, lower values are higher
 * priority.
 *
 * Inputs:
 * pEASData         - pointer to overall EAS data structure
 * streamHandle     - handle returned by EAS_OpenFile
 * polyphonyCount   - the desired polyphony count
 *
 * Outputs:
 *
 * Side Effects:
 *
 *----------------------------------------------------------------------------
*/
EAS_PUBLIC EAS_RESULT EAS_SetPriority (EAS_DATA_HANDLE pEASData, EAS_HANDLE pStream, EAS_I32 priority)
{
    if (!EAS_StreamReady(pEASData, pStream))
        return EAS_ERROR_NOT_VALID_IN_THIS_STATE;
    return EAS_IntSetStrmParam(pEASData, pStream, PARSER_DATA_PRIORITY, priority);
}

/*----------------------------------------------------------------------------
 * EAS_GetPriority()
 *----------------------------------------------------------------------------
 * Purpose:
 * Returns the current priority setting of the stream
 *
 * Inputs:
 * pEASData         - pointer to overall EAS data structure
 * streamHandle     - handle returned by EAS_OpenFile
 * pPriority        - pointer to variable to receive priority
 *
 * Outputs:
 *
 * Side Effects:
 *
 *----------------------------------------------------------------------------
*/
EAS_PUBLIC EAS_RESULT EAS_GetPriority (EAS_DATA_HANDLE pEASData, EAS_HANDLE pStream, EAS_I32 *pPriority)
{
    if (!EAS_StreamReady(pEASData, pStream))
        return EAS_ERROR_NOT_VALID_IN_THIS_STATE;
    return EAS_IntGetStrmParam(pEASData, pStream, PARSER_DATA_PRIORITY, pPriority);
}

/*----------------------------------------------------------------------------
 * EAS_SetVolume()
 *----------------------------------------------------------------------------
 * Purpose:
 * Set the master gain for the mix engine in 1dB increments
 *
 * Inputs:
 * pEASData         - pointer to overall EAS data structure
 * volume           - the desired master gain (100 is max)
 * handle           - file or stream handle
 *
 * Outputs:
 *
 *
 * Side Effects:
 * overrides any previously set master volume from sysex
 *
 *----------------------------------------------------------------------------
*/
EAS_PUBLIC EAS_RESULT EAS_SetVolume (EAS_DATA_HANDLE pEASData, EAS_HANDLE pStream, EAS_I32 volume)
{
    EAS_I16 gain;

    /* check range */
    if ((volume < 0) || (volume > EAS_MAX_VOLUME))
        return EAS_ERROR_PARAMETER_RANGE;

    /* stream volume */
    if (pStream != NULL)
    {
        EAS_I32 gainOffset;
        EAS_RESULT result;

        if (!EAS_StreamReady(pEASData, pStream))
            return EAS_ERROR_NOT_VALID_IN_THIS_STATE;

        /* get gain offset */
        pStream->volume = (EAS_U8) volume;
        result = EAS_GetStreamParameter(pEASData, pStream, PARSER_DATA_GAIN_OFFSET, &gainOffset);
        if (result == EAS_SUCCESS)
            volume += gainOffset;

        /* set stream volume */
        gain = EAS_VolumeToGain(volume - STREAM_VOLUME_HEADROOM);

        /* convert to linear scalar */
        return EAS_IntSetStrmParam(pEASData, pStream, PARSER_DATA_VOLUME, gain);
    }

    /* master volume */
    pEASData->masterVolume = (EAS_U8) volume;
#if (NUM_OUTPUT_CHANNELS == 1)
    /* leave 3dB headroom for mono output */
    volume -= 3;
#endif

    gain = EAS_VolumeToGain(volume - STREAM_VOLUME_HEADROOM);
    pEASData->masterGain = gain;
    return EAS_SUCCESS;
}

/*----------------------------------------------------------------------------
 * EAS_GetVolume()
 *----------------------------------------------------------------------------
 * Purpose:
 * Returns the master volume for the synthesizer. The default volume setting is
 * 50. The volume range is 0 to 100;
 *
 * Inputs:
 * pEASData         - pointer to overall EAS data structure
 * volume           - the desired master volume
 * handle           - file or stream handle
 *
 * Outputs:
 *
 *
 * Side Effects:
 * overrides any previously set master volume from sysex
 *
 *----------------------------------------------------------------------------
*/
EAS_PUBLIC EAS_I32 EAS_GetVolume (EAS_DATA_HANDLE pEASData, EAS_HANDLE pStream)
{
    if (pStream == NULL)
        return pEASData->masterVolume;

    if (!EAS_StreamReady(pEASData, pStream))
        return EAS_ERROR_NOT_VALID_IN_THIS_STATE;
    return pStream->volume;
}

/*----------------------------------------------------------------------------
 * EAS_SetMaxLoad()
 *----------------------------------------------------------------------------
 * Purpose:
 * Sets the maximum workload the parsers will do in a single call to
 * EAS_Render. The units are currently arbitrary, but should correlate
 * well to the actual CPU cycles consumed. The primary effect is to
 * reduce the occasional peaks in CPU cycles consumed when parsing
 * dense parts of a MIDI score.
 *
 * Inputs:
 *  pEASData        - handle to data for this instance
 *  maxLoad         - the desired maximum workload
 *
 * Outputs:
 *
 * Side Effects:
 *
 *----------------------------------------------------------------------------
*/
EAS_PUBLIC EAS_RESULT EAS_SetMaxLoad (EAS_DATA_HANDLE pEASData, EAS_I32 maxLoad)
{
    VMSetWorkload(pEASData->pVoiceMgr, maxLoad);
    return EAS_SUCCESS;
}

/*----------------------------------------------------------------------------
 * EAS_SetMaxPCMStreams()
 *----------------------------------------------------------------------------
 * Sets the maximum number of PCM streams allowed in parsers that
 * use PCM streaming.
 *
 * Inputs:
 * pEASData         - pointer to overall EAS data structure
 * streamHandle     - handle returned by EAS_OpenFile
 * maxNumStreams    - maximum number of PCM streams
 *----------------------------------------------------------------------------
*/
EAS_PUBLIC EAS_RESULT EAS_SetMaxPCMStreams (EAS_DATA_HANDLE pEASData, EAS_HANDLE pStream, EAS_I32 maxNumStreams)
{
    if (!EAS_StreamReady(pEASData, pStream))
        return EAS_ERROR_NOT_VALID_IN_THIS_STATE;
    return EAS_IntSetStrmParam(pEASData, pStream, PARSER_DATA_MAX_PCM_STREAMS, maxNumStreams);
}

/*----------------------------------------------------------------------------
 * EAS_Locate()
 *----------------------------------------------------------------------------
 * Purpose:
 * Locate into the file associated with the handle.
 *
 * Inputs:
 * pEASData - pointer to overall EAS data structure
 * handle           - file handle
 * milliseconds     - playback offset from start of file in milliseconds
 *
 * Outputs:
 *
 *
 * Side Effects:
 * the actual offset will be quantized to the closest update period, typically
 * a resolution of 5.9ms. Notes that are started prior to this time will not
 * sound. Any notes currently playing will be shut off.
 *
 *----------------------------------------------------------------------------
*/
EAS_PUBLIC EAS_RESULT EAS_Locate (EAS_DATA_HANDLE pEASData, EAS_HANDLE pStream, EAS_I32 milliseconds, EAS_BOOL offset)
{
    S_FILE_PARSER_INTERFACE *pParserModule;
    EAS_RESULT result;
    EAS_U32 requestedTime;
    EAS_STATE state;

    /* get pointer to parser function table */
    pParserModule = (S_FILE_PARSER_INTERFACE*) pStream->pParserModule;
    if (pParserModule == NULL)
        return EAS_ERROR_FEATURE_NOT_AVAILABLE;

    if ((result = (*pParserModule->pfState)(pEASData, pStream->handle, &state)) != EAS_SUCCESS)
        return result;
    if (state >= EAS_STATE_OPEN)
        return EAS_ERROR_NOT_VALID_IN_THIS_STATE;

    /* handle offset and limit to start of file */
    /*lint -e{704} use shift for performance*/
    if (offset)
        milliseconds += (EAS_I32) pStream->time >> 8;
    if (milliseconds < 0)
        milliseconds = 0;

    /* check to see if the request is different from the current time */
    requestedTime = (EAS_U32) milliseconds;
    if (requestedTime == (pStream->time >> 8))
        return EAS_SUCCESS;

    /* set the locate flag */
    pStream->streamFlags |= STREAM_FLAGS_LOCATE;

    /* use the parser locate function, if available */
    if (pParserModule->pfLocate != NULL)
    {
        EAS_BOOL parserLocate = EAS_FALSE;
        result = pParserModule->pfLocate(pEASData, pStream->handle, (EAS_I32) requestedTime, &parserLocate);
        if (!parserLocate)
        {
            if (result == EAS_SUCCESS)
                pStream->time = requestedTime << 8;
            return result;
        }
    }

    /* if we were paused and not going to resume, set pause request flag */
    if (((state == EAS_STATE_PAUSING) || (state == EAS_STATE_PAUSED)) && ((pStream->streamFlags & STREAM_FLAGS_RESUME) == 0))
        pStream->streamFlags |= STREAM_FLAGS_PAUSE;

    /* reset the synth and parser */
    if ((result = (*pParserModule->pfReset)(pEASData, pStream->handle)) != EAS_SUCCESS)
        return result;
    pStream->time = 0;

    /* locating forward, clear parsed flag and parse data until we get to the requested location */
    if ((result = EAS_ParseEvents(pEASData, pStream, requestedTime << 8, eParserModeLocate)) != EAS_SUCCESS)
        return result;

    return EAS_SUCCESS;
}

/*----------------------------------------------------------------------------
 * EAS_GetLocation()
 *----------------------------------------------------------------------------
 * Purpose:
 * Returns the current playback offset
 *
 * Inputs:
 * pEASData         - pointer to overall EAS data structure
 * handle           - file handle
 *
 * Outputs:
 * The offset in milliseconds from the start of the current sequence, quantized
 * to the nearest update period. Actual resolution is typically 5.9 ms.
 *
 * Side Effects:
 *
 *----------------------------------------------------------------------------
*/
/*lint -esym(715, pEASData) reserved for future use */
EAS_PUBLIC EAS_RESULT EAS_GetLocation (EAS_DATA_HANDLE pEASData, EAS_HANDLE pStream, EAS_I32 *pTime)
{
    if (!EAS_StreamReady(pEASData, pStream))
        return EAS_ERROR_NOT_VALID_IN_THIS_STATE;

    *pTime = pStream->time >> 8;
    return EAS_SUCCESS;
}

/*----------------------------------------------------------------------------
 * EAS_GetRenderTime()
 *----------------------------------------------------------------------------
 * Purpose:
 * Returns the current playback offset
 *
 * Inputs:
 * pEASData         - pointer to overall EAS data structure
 *
 * Outputs:
 * Gets the render time clock in msecs.
 *
 * Side Effects:
 *
 *----------------------------------------------------------------------------
*/
EAS_PUBLIC EAS_RESULT EAS_GetRenderTime (EAS_DATA_HANDLE pEASData, EAS_I32 *pTime)
{
    *pTime = pEASData->renderTime >> 8;
    return EAS_SUCCESS;
}

/*----------------------------------------------------------------------------
 * EAS_Pause()
 *----------------------------------------------------------------------------
 * Purpose:
 * Pauses the playback of the data associated with this handle. The audio
 * is gracefully ramped down to prevent clicks and pops. It may take several
 * buffers of audio before the audio is muted.
 *
 * Inputs:
 * psEASData        - pointer to overall EAS data structure
 * handle           - file or stream handle
 *
 * Outputs:
 *
 *
 * Side Effects:
 *
 *
 *----------------------------------------------------------------------------
*/
EAS_PUBLIC EAS_RESULT EAS_Pause (EAS_DATA_HANDLE pEASData, EAS_HANDLE pStream)
{
    S_FILE_PARSER_INTERFACE *pParserModule;
    EAS_STATE state;
    EAS_RESULT result;

    pParserModule = (S_FILE_PARSER_INTERFACE*) pStream->pParserModule;
    if (pParserModule == NULL)
        return EAS_ERROR_FEATURE_NOT_AVAILABLE;

    /* check for valid state */
    result = pParserModule->pfState(pEASData, pStream->handle, &state);
    if (result == EAS_SUCCESS)
    {
        if ((state != EAS_STATE_PLAY) && (state != EAS_STATE_READY) && ((pStream->streamFlags & STREAM_FLAGS_RESUME) == 0))
            return EAS_ERROR_NOT_VALID_IN_THIS_STATE;

        /* make sure parser implements pause */
        if (pParserModule->pfPause == NULL)
            result = EAS_ERROR_NOT_IMPLEMENTED;

        /* clear resume flag */
        pStream->streamFlags &= ~STREAM_FLAGS_RESUME;

        /* set pause flag */
        pStream->streamFlags |= STREAM_FLAGS_PAUSE;

#if 0
        /* pause the stream */
        if (pParserModule->pfPause)
            result = pParserModule->pfPause(pEASData, pStream->handle);
        else
            result = EAS_ERROR_NOT_IMPLEMENTED;
#endif
    }

    return result;
}

/*----------------------------------------------------------------------------
 * EAS_Resume()
 *----------------------------------------------------------------------------
 * Purpose:
 * Resumes the playback of the data associated with this handle. The audio
 * is gracefully ramped up to prevent clicks and pops.
 *
 * Inputs:
 * psEASData        - pointer to overall EAS data structure
 * handle           - file or stream handle
 *
 * Outputs:
 *
 *
 * Side Effects:
 *
 *
 *----------------------------------------------------------------------------
*/
EAS_PUBLIC EAS_RESULT EAS_Resume (EAS_DATA_HANDLE pEASData, EAS_HANDLE pStream)
{
    S_FILE_PARSER_INTERFACE *pParserModule;
    EAS_STATE state;
    EAS_RESULT result;

    pParserModule = (S_FILE_PARSER_INTERFACE*) pStream->pParserModule;
    if (pParserModule == NULL)
        return EAS_ERROR_FEATURE_NOT_AVAILABLE;

    /* check for valid state */
    result = pParserModule->pfState(pEASData, pStream->handle, &state);
    if (result == EAS_SUCCESS)
    {
        if ((state != EAS_STATE_PAUSED) && (state != EAS_STATE_PAUSING) && ((pStream->streamFlags & STREAM_FLAGS_PAUSE) == 0))
            return EAS_ERROR_NOT_VALID_IN_THIS_STATE;

        /* make sure parser implements this function */
        if (pParserModule->pfResume == NULL)
            result = EAS_ERROR_NOT_IMPLEMENTED;

        /* clear pause flag */
        pStream->streamFlags &= ~STREAM_FLAGS_PAUSE;

        /* set resume flag */
        pStream->streamFlags |= STREAM_FLAGS_RESUME;

#if 0
        /* resume the stream */
        if (pParserModule->pfResume)
            result = pParserModule->pfResume(pEASData, pStream->handle);
        else
            result = EAS_ERROR_NOT_IMPLEMENTED;
#endif
    }

    return result;
}

/*----------------------------------------------------------------------------
 * EAS_GetParameter()
 *----------------------------------------------------------------------------
 * Purpose:
 * Set the parameter of a module. See E_MODULES for a list of modules
 * and the header files of the modules for a list of parameters.
 *
 * Inputs:
 * psEASData        - pointer to overall EAS data structure
 * handle           - file or stream handle
 * module           - enumerated module number
 * param            - enumerated parameter number
 * pValue           - pointer to variable to receive parameter value
 *
 * Outputs:
 *
 *
 * Side Effects:
 *
 *
 *----------------------------------------------------------------------------
*/
EAS_PUBLIC EAS_RESULT EAS_GetParameter (EAS_DATA_HANDLE pEASData, EAS_I32 module, EAS_I32 param, EAS_I32 *pValue)
{

    if (module >= NUM_EFFECTS_MODULES)
        return EAS_ERROR_INVALID_MODULE;

    if (pEASData->effectsModules[module].effectData == NULL)
        return EAS_ERROR_INVALID_MODULE;

    return (*pEASData->effectsModules[module].effect->pFGetParam)
        (pEASData->effectsModules[module].effectData, param, pValue);
}

/*----------------------------------------------------------------------------
 * EAS_SetParameter()
 *----------------------------------------------------------------------------
 * Purpose:
 * Set the parameter of a module. See E_MODULES for a list of modules
 * and the header files of the modules for a list of parameters.
 *
 * Inputs:
 * psEASData        - pointer to overall EAS data structure
 * handle           - file or stream handle
 * module           - enumerated module number
 * param            - enumerated parameter number
 * value            - new parameter value
 *
 * Outputs:
 *
 *
 * Side Effects:
 *
 *
 *----------------------------------------------------------------------------
*/
EAS_PUBLIC EAS_RESULT EAS_SetParameter (EAS_DATA_HANDLE pEASData, EAS_I32 module, EAS_I32 param, EAS_I32 value)
{

    if (module >= NUM_EFFECTS_MODULES)
        return EAS_ERROR_INVALID_MODULE;

    if (pEASData->effectsModules[module].effectData == NULL)
        return EAS_ERROR_INVALID_MODULE;

    return (*pEASData->effectsModules[module].effect->pFSetParam)
        (pEASData->effectsModules[module].effectData, param, value);
}

#ifdef _METRICS_ENABLED
/*----------------------------------------------------------------------------
 * EAS_MetricsReport()
 *----------------------------------------------------------------------------
 * Purpose:
 * Displays the current metrics through the metrics interface.
 *
 * Inputs:
 * p                - instance data handle
 *
 * Outputs:
 *
 *
 * Side Effects:
 *
 *----------------------------------------------------------------------------
*/
EAS_PUBLIC EAS_RESULT EAS_MetricsReport (EAS_DATA_HANDLE pEASData)
{
    if (!pEASData->pMetricsModule)
        return EAS_ERROR_INVALID_MODULE;

    return (*pEASData->pMetricsModule->pfReport)(pEASData->pMetricsData);
}

/*----------------------------------------------------------------------------
 * EAS_MetricsReset()
 *----------------------------------------------------------------------------
 * Purpose:
 * Resets the metrics.
 *
 * Inputs:
 * p                - instance data handle
 *
 * Outputs:
 *
 *
 * Side Effects:
 *
 *----------------------------------------------------------------------------
*/
EAS_PUBLIC EAS_RESULT EAS_MetricsReset (EAS_DATA_HANDLE pEASData)
{

    if (!pEASData->pMetricsModule)
        return EAS_ERROR_INVALID_MODULE;

    return (*pEASData->pMetricsModule->pfReset)(pEASData->pMetricsData);
}
#endif

/*----------------------------------------------------------------------------
 * EAS_SetSoundLibrary()
 *----------------------------------------------------------------------------
 * Purpose:
 * Sets the location of the sound library.
 *
 * Inputs:
 * pEASData             - instance data handle
 * pSoundLib            - pointer to sound library
 *
 * Outputs:
 *
 *
 * Side Effects:
 *
 *----------------------------------------------------------------------------
*/
EAS_PUBLIC EAS_RESULT EAS_SetSoundLibrary (EAS_DATA_HANDLE pEASData, EAS_HANDLE pStream, EAS_SNDLIB_HANDLE pSndLib)
{
    if (pStream)
    {
        if (!EAS_StreamReady(pEASData, pStream))
            return EAS_ERROR_NOT_VALID_IN_THIS_STATE;
        return EAS_IntSetStrmParam(pEASData, pStream, PARSER_DATA_EAS_LIBRARY, (EAS_I32) pSndLib);
    }

    return VMSetGlobalEASLib(pEASData->pVoiceMgr, pSndLib);
}

/*----------------------------------------------------------------------------
 * EAS_SetHeaderSearchFlag()
 *----------------------------------------------------------------------------
 * By default, when EAS_OpenFile is called, the parsers check the
 * first few bytes of the file looking for a specific header. Some
 * mobile devices may add a header to the start of a file, which
 * will prevent the parser from recognizing the file. If the
 * searchFlag is set to EAS_TRUE, the parser will search the entire
 * file looking for the header. This may enable EAS to recognize
 * some files that it would ordinarily reject. The negative is that
 * it make take slightly longer to process the EAS_OpenFile request.
 *
 * Inputs:
 * pEASData             - instance data handle
 * searchFlag           - search flag (EAS_TRUE or EAS_FALSE)
 *----------------------------------------------------------------------------
*/
EAS_PUBLIC EAS_RESULT EAS_SetHeaderSearchFlag (EAS_DATA_HANDLE pEASData, EAS_BOOL searchFlag)
{
    pEASData->searchHeaderFlag = (EAS_BOOL8) searchFlag;
    return EAS_SUCCESS;
}

/*----------------------------------------------------------------------------
 * EAS_SetPlayMode()
 *----------------------------------------------------------------------------
 * Some file formats support special play modes, such as iMode partial
 * play mode. This call can be used to change the play mode. The
 * default play mode (usually straight playback) is always zero.
 *
 * Inputs:
 * pEASData             - instance data handle
 * handle               - file or stream handle
 * playMode             - play mode (see file parser for specifics)
 *----------------------------------------------------------------------------
*/
EAS_PUBLIC EAS_RESULT EAS_SetPlayMode (EAS_DATA_HANDLE pEASData, EAS_HANDLE pStream, EAS_I32 playMode)
{
    return EAS_IntSetStrmParam(pEASData, pStream, PARSER_DATA_PLAY_MODE, playMode);
}

#ifdef DLS_SYNTHESIZER
/*----------------------------------------------------------------------------
 * EAS_LoadDLSCollection()
 *----------------------------------------------------------------------------
 * Purpose:
 * Sets the location of the sound library.
 *
 * Inputs:
 * pEASData             - instance data handle
 * pSoundLib            - pointer to sound library
 *
 * Outputs:
 *
 *
 * Side Effects:
 *
 *----------------------------------------------------------------------------
*/
EAS_PUBLIC EAS_RESULT EAS_LoadDLSCollection (EAS_DATA_HANDLE pEASData, EAS_HANDLE pStream, EAS_FILE_LOCATOR locator)
{
    EAS_FILE_HANDLE fileHandle;
    EAS_RESULT result;
    EAS_DLSLIB_HANDLE pDLS;

    if (pStream != NULL)
    {
        if (!EAS_StreamReady(pEASData, pStream))
            return EAS_ERROR_NOT_VALID_IN_THIS_STATE;
    }

    /* open the file */
    if ((result = EAS_HWOpenFile(pEASData->hwInstData, locator, &fileHandle, EAS_FILE_READ)) != EAS_SUCCESS)
        return result;

    /* parse the file */
    result = DLSParser(pEASData->hwInstData, fileHandle, 0, &pDLS);
    EAS_HWCloseFile(pEASData->hwInstData, fileHandle);

    if (result == EAS_SUCCESS)
    {

        /* if a stream pStream is specified, point it to the DLS collection */
        if (pStream)
            result = EAS_IntSetStrmParam(pEASData, pStream, PARSER_DATA_DLS_COLLECTION, (EAS_I32) pDLS);

        /* global DLS load */
        else
            result = VMSetGlobalDLSLib(pEASData, pDLS);
    }

    return result;
}
#endif

#ifdef EXTERNAL_AUDIO
/*----------------------------------------------------------------------------
 * EAS_RegExtAudioCallback()
 *----------------------------------------------------------------------------
 * Purpose:
 * Registers callback functions for audio events.
 *
 * Inputs:
 * pEASData         - pointer to overall EAS data structure
 * handle           - file or stream handle
 * cbProgChgFunc    - pointer to host callback function for program change
 * cbEventFunc      - pointer to host callback functio for note events
 *
 * Outputs:
 *
 *
 * Side Effects:
 *
 *----------------------------------------------------------------------------
*/
EAS_PUBLIC EAS_RESULT EAS_RegExtAudioCallback (EAS_DATA_HANDLE pEASData,
    EAS_HANDLE pStream,
    EAS_VOID_PTR pInstData,
    EAS_EXT_PRG_CHG_FUNC cbProgChgFunc,
    EAS_EXT_EVENT_FUNC cbEventFunc)
{
    S_SYNTH *pSynth;

    if (!EAS_StreamReady(pEASData, pStream))
        return EAS_ERROR_NOT_VALID_IN_THIS_STATE;

    if (EAS_GetStreamParameter(pEASData, pStream, PARSER_DATA_SYNTH_HANDLE, (EAS_I32*) &pSynth) != EAS_SUCCESS)
        return EAS_ERROR_INVALID_PARAMETER;

    if (pSynth == NULL)
        return EAS_ERROR_INVALID_PARAMETER;

    VMRegExtAudioCallback(pSynth, pInstData, cbProgChgFunc, cbEventFunc);
    return EAS_SUCCESS;
}

/*----------------------------------------------------------------------------
 * EAS_GetMIDIControllers()
 *----------------------------------------------------------------------------
 * Purpose:
 * Returns the current state of MIDI controllers on the requested channel.
 *
 * Inputs:
 * pEASData         - pointer to overall EAS data structure
 * handle           - file or stream handle
 * pControl         - pointer to structure to receive data
 *
 * Outputs:
 *
 *
 * Side Effects:
 *
 *----------------------------------------------------------------------------
*/
EAS_PUBLIC EAS_RESULT EAS_GetMIDIControllers (EAS_DATA_HANDLE pEASData, EAS_HANDLE pStream, EAS_U8 channel, S_MIDI_CONTROLLERS *pControl)
{
    S_SYNTH *pSynth;

    if (!EAS_StreamReady(pEASData, pStream))
        return EAS_ERROR_NOT_VALID_IN_THIS_STATE;

    if (EAS_GetStreamParameter(pEASData, pStream, PARSER_DATA_SYNTH_HANDLE, (EAS_I32*) &pSynth) != EAS_SUCCESS)
        return EAS_ERROR_INVALID_PARAMETER;

    if (pSynth == NULL)
        return EAS_ERROR_INVALID_PARAMETER;

    VMGetMIDIControllers(pSynth, channel, pControl);
    return EAS_SUCCESS;
}
#endif

#ifdef _SPLIT_ARCHITECTURE
/*----------------------------------------------------------------------------
 * EAS_SetFrameBuffer()
 *----------------------------------------------------------------------------
 * Purpose:
 * Sets the frame buffer pointer passed to the IPC communications functions
 *
 * Inputs:
 * pEASData             - instance data handle
 * locator              - file locator
 *
 * Outputs:
 *
 *
 * Side Effects:
 * May overlay instruments in the GM sound set
 *
 *----------------------------------------------------------------------------
*/
EAS_PUBLIC EAS_RESULT EAS_SetFrameBuffer (EAS_DATA_HANDLE pEASData, EAS_FRAME_BUFFER_HANDLE pFrameBuffer)
{
    if (pEASData->pVoiceMgr)
        pEASData->pVoiceMgr->pFrameBuffer = pFrameBuffer;
    return EAS_SUCCESS;
}
#endif

/*----------------------------------------------------------------------------
 * EAS_SearchFile
 *----------------------------------------------------------------------------
 * Search file for specific sequence starting at current file
 * position. Returns offset to start of sequence.
 *
 * Inputs:
 * pEASData         - pointer to EAS persistent data object
 * fileHandle       - file handle
 * searchString     - pointer to search sequence
 * len              - length of search sequence
 * pOffset          - pointer to variable to store offset to sequence
 *
 * Returns EAS_EOF if end-of-file is reached
 *----------------------------------------------------------------------------
*/
EAS_RESULT EAS_SearchFile (S_EAS_DATA *pEASData, EAS_FILE_HANDLE fileHandle, const EAS_U8 *searchString, EAS_I32 len, EAS_I32 *pOffset)
{
    EAS_RESULT result;
    EAS_INT index;
    EAS_U8 c;

    *pOffset = -1;
    index = 0;
    for (;;)
    {
        result = EAS_HWGetByte(pEASData->hwInstData, fileHandle, &c);
        if (result != EAS_SUCCESS)
            return result;
        if (c == searchString[index])
        {
            index++;
            if (index == 4)
            {
                result = EAS_HWFilePos(pEASData->hwInstData, fileHandle, pOffset);
                if (result != EAS_SUCCESS)
                    return result;
                *pOffset -= len;
                break;
            }
        }
        else
            index = 0;
    }
    return EAS_SUCCESS;
}

<|MERGE_RESOLUTION|>--- conflicted
+++ resolved
@@ -1247,13 +1247,6 @@
     EAS_BOOL done;
     EAS_INT yieldCount = YIELD_EVENT_COUNT;
     EAS_U32 time = 0;
-    // This constant is the maximum number of events that can be processed in a single time slice.
-    // A typical ringtone will contain a few events per time slice.
-    // Extremely dense ringtones might go up to 50 events.
-    // If we see this many events then the file is probably stuck in an infinite loop
-    // and should be aborted.  In our testing, it took less than 100 msec to hit this limit.
-    static const EAS_INT MAX_EVENT_COUNT = 50000;
-    EAS_INT eventCount = 0;
 
     // This constant is the maximum number of events that can be processed in a single time slice.
     // A typical ringtone will contain a few events per time slice.
@@ -1316,12 +1309,6 @@
                         return result;
                     }
                 }
-<<<<<<< HEAD
-                // An infinite loop within a single frame of a ringtone file can cause this function
-                // to loop forever.  Try to detect that and return an error.
-                if (++eventCount >= MAX_EVENT_COUNT) {
-                    ALOGE("%s() aborting, %d events without advancing to next frame",
-=======
 
                 // An infinite loop within a ringtone file can cause this function
                 // to loop forever.  Try to detect that and return an error.
@@ -1330,7 +1317,6 @@
                 // OTA files will only do infinite loops when in eParserModePlay.
                 if (++eventCount >= MAX_EVENT_COUNT && parseMode == eParserModePlay) {
                     ALOGE("%s() aborting, %d events. Infinite loop in song file?!",
->>>>>>> 3777523a
                             __func__, eventCount);
                     android_errorWriteLog(0x534e4554, "68664359");
                     return EAS_ERROR_FILE_POS;
